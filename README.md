--- conflicted
+++ resolved
@@ -37,15 +37,9 @@
  ES_ENDPOINT: the FQDN of your AWS Elasticsearch Service
  ES_INDEX_PREFIX: the prefix for your indices, which will be suffixed with the date
  ES_REGION: The AWS region, e.g. us-west-1, of your Elasticsearch instance
-<<<<<<< HEAD
- ES_ENVIRONMENT: A value to append as the `environment` field in each record.
- ES_DEPLOYMENT: A value to append as the `deployment` field in each record.
- ES_BULKSIZE: The number of log lines to bulk index into ES at once. Defaults to 200.
  ES_TIMESTAMP_FIELD_NAME: The field name of event timestamps. Defaults to `timestamp`.
-=======
  ES_EXTRA_FIELDS: A json object with static fields appended to each record. E.g. `{"environment":"foo", "deployment":"bar"}`
  ES_BULKSIZE: The number of log lines to bulk index into ES at once. Try 200.
->>>>>>> 9c5026fe
  ```
 
 * The following authorizations are required:
