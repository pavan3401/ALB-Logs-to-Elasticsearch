--- conflicted
+++ resolved
@@ -50,15 +50,8 @@
         endpoint: process.env.ES_ENDPOINT,
         index: process.env.ES_INDEX_PREFIX + '-' + indexTimestamp, // adds a timestamp to index. Example: alblogs-2015.03.31
         doctype: process.env.ES_DOCTYPE,
-<<<<<<< HEAD
-        environment: process.env.ES_ENVIRONMENT,
-        deployment: process.env.ES_DEPLOYMENT,
-        maxBulkIndexLines: process.env.ES_BULKSIZE || 200, // Max Number of log lines to send per bulk interaction with ES
-        timestampFieldName: process.env.ES_TIMESTAMP_FIELD_NAME || 'timestamp'
-=======
         extraFields: JSON.parse(process.env.ES_EXTRA_FIELDS || '{}'),
         maxBulkIndexLines: process.env.ES_BULKSIZE // Max Number of log lines to send per bulk interaction with ES
->>>>>>> 9c5026fe
     };
 
     /**
